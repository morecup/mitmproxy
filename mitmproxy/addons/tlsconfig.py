--- conflicted
+++ resolved
@@ -5,15 +5,11 @@
 import ssl
 from typing import Any, Optional, TypedDict
 
-<<<<<<< HEAD
 from aioquic.quic.configuration import QuicConfiguration
 from aioquic.tls import CipherSuite
 from cryptography import x509
 from cryptography.hazmat.primitives.asymmetric import dsa, ec, rsa
-from OpenSSL import SSL
-=======
 from OpenSSL import SSL, crypto
->>>>>>> 810401f4
 from mitmproxy import certs, ctx, exceptions, connection, tls
 from mitmproxy.net import tls as net_tls
 from mitmproxy.options import CONF_BASENAME
