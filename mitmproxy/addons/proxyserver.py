"""
This addon is responsible for starting/stopping the proxy server sockets/instances specified by the mode option.
"""
from __future__ import annotations

import asyncio
import collections
import ipaddress
<<<<<<< HEAD
import re
import struct
from typing import Any, Callable, Optional
=======
from contextlib import contextmanager
from typing import Iterable, Iterator, Optional

from wsproto.frame_protocol import Opcode
>>>>>>> e1162639

from aioquic.buffer import Buffer as QuicBuffer
from aioquic.quic.packet import (
    PACKET_TYPE_INITIAL,
    QuicProtocolVersion,
    encode_quic_version_negotiation,
    pull_quic_header,
)
from mitmproxy import (
    command,
    ctx,
    exceptions,
    http,
    platform,
    tcp,
    websocket,
)
from mitmproxy.connection import Address
from mitmproxy.flow import Flow
<<<<<<< HEAD
from mitmproxy.net import server_spec, udp
from mitmproxy.proxy import commands, events, layer, layers, server, server_hooks
=======
from mitmproxy.proxy import events, mode_specs, server_hooks
>>>>>>> e1162639
from mitmproxy.proxy.layers.tcp import TcpMessageInjected
from mitmproxy.proxy.layers.websocket import WebSocketMessageInjected
from mitmproxy.proxy.mode_servers import ProxyConnectionHandler, ServerInstance, ServerManager
from mitmproxy.utils import human, signals


class Servers:
    def __init__(self, manager: ServerManager):
        self.updating = signals.AsyncSignal(doc="Notified before any instances are started or stopped.")
        self.updated = signals.AsyncSignal(doc="Notified after all instances have been configured.")
        self._instances: dict[mode_specs.ProxyMode, ServerInstance] = dict()
        self._lock = asyncio.Lock()
        self._manager = manager

    @property
    def is_updating(self) -> bool:
        return self._lock.locked()

    async def update(self, modes: Iterable[mode_specs.ProxyMode]) -> bool:
        all_ok = True

        async with self._lock:
            # Notify listeners about the pending update.
            old_modes = set(self._instances.keys())
            new_modes = set(modes)
            if not ctx.options.server:
                new_modes.clear()
            await self.updating.send(self._manager, old_modes=old_modes, new_modes=new_modes)

            # Shutdown modes that have been removed from the list.
            stop_tasks = [
                s.stop() for spec, s in self._instances.items()
                if spec not in new_modes
            ]
            for ret in await asyncio.gather(*stop_tasks, return_exceptions=True):
                if ret:
                    all_ok = False
                    ctx.log.error(str(ret))

            # Create missing modes and keep existing ones.
            instances: dict[mode_specs.ProxyMode, ServerInstance] = dict()
            for spec in new_modes:
                if not (instance := self._instances.get(spec, None)):
                    instance = ServerInstance.make(spec, self._manager)
                instances[spec] = instance

            # Start all non-running instances.
            start_tasks = [
                s.start() for s in instances.values()
                if not s.is_running
            ]
            for ret in await asyncio.gather(*start_tasks, return_exceptions=True):
                if ret:
                    all_ok = False
                    ctx.log.error(str(ret))

            # Set the new instances and...
            self._instances = instances

        # ...notify the listeners outside the lock.
        await self.updated.send(self._manager, old_modes=old_modes, new_modes=new_modes)
        return all_ok

    def __len__(self) -> int:
        return len(self._instances)

    def __iter__(self) -> Iterator[ServerInstance]:
        return iter(self._instances.values())

    def __getitem__(self, mode: str | mode_specs.ProxyMode) -> ServerInstance:
        if isinstance(mode, str):
            mode = mode_specs.ProxyMode.parse(mode)
        return self._instances[mode]


class Proxyserver(ServerManager):
    """
    This addon runs the actual proxy server.
    """
    connections: dict[tuple, ProxyConnectionHandler]
    servers: Servers

<<<<<<< HEAD
    tcp_server: Optional[base_events.Server]
    dns_server: Optional[udp.UdpServer]
    quic_server: Optional[udp.UdpServer]
    connect_addr: Optional[Address]
    listen_port: int
    dns_reverse_addr: Optional[tuple[str, int]]
    master: master.Master
    options: options.Options
=======
>>>>>>> e1162639
    is_running: bool
    _connect_addr: Optional[Address] = None

    def __init__(self):
<<<<<<< HEAD
        self._lock = asyncio.Lock()
        self.tcp_server = None
        self.dns_server = None
        self.quic_server = None
        self.connect_addr = None
        self.dns_reverse_addr = None
=======
        self.connections = {}
        self.servers = Servers(self)
>>>>>>> e1162639
        self.is_running = False

    def __repr__(self):
<<<<<<< HEAD
        return f"ProxyServer({'running' if self.running_servers else 'stopped'}, {len(self._connections)} active conns)"

    @property
    def _server_desc(self):
        yield "Proxy", self.tcp_server, lambda x: setattr(
            self, "tcp_server", x
        ), ctx.options.server, lambda: asyncio.start_server(
            self.handle_tcp_connection,
            self.options.listen_host,
            self.options.listen_port,
        )
        yield "DNS", self.dns_server, lambda x: setattr(
            self, "dns_server", x
        ), ctx.options.dns_server, lambda: udp.start_server(
            self.handle_dns_datagram,
            self.options.dns_listen_host or "127.0.0.1",
            self.options.dns_listen_port,
            transparent=self.options.dns_mode == "transparent",
        )
        yield "QUIC", self.quic_server, lambda x: setattr(
            self, "quic_server", x
        ), ctx.options.quic_server, lambda: udp.start_server(
            self.handle_quic_datagram,
            self.options.listen_host or "127.0.0.1",
            self.options.listen_port,
            transparent=self.options.mode == "transparent",
        )
=======
        return f"Proxyserver({len(self.connections)} active conns)"
>>>>>>> e1162639

    @contextmanager
    def register_connection(self, connection_id: tuple, handler: ProxyConnectionHandler):
        self.connections[connection_id] = handler
        try:
            yield
        finally:
            del self.connections[connection_id]

    def load(self, loader):
        loader.add_option(
            "connection_strategy",
            str,
            "eager",
            "Determine when server connections should be established. When set to lazy, mitmproxy "
            "tries to defer establishing an upstream connection as long as possible. This makes it possible to "
            "use server replay while being offline. When set to eager, mitmproxy can detect protocols with "
            "server-side greetings, as well as accurately mirror TLS ALPN negotiation.",
            choices=("eager", "lazy"),
        )
        loader.add_option(
            "stream_large_bodies",
            Optional[str],
            None,
            """
            Stream data to the client if response body exceeds the given
            threshold. If streamed, the body will not be stored in any way.
            Understands k/m/g suffixes, i.e. 3m for 3 megabytes.
            """,
        )
        loader.add_option(
            "body_size_limit",
            Optional[str],
            None,
            """
            Byte size limit of HTTP request and response bodies. Understands
            k/m/g suffixes, i.e. 3m for 3 megabytes.
            """,
        )
        loader.add_option(
            "keep_host_header",
            bool,
            False,
            """
            Reverse Proxy: Keep the original host header instead of rewriting it
            to the reverse proxy target.
            """,
        )
        loader.add_option(
            "proxy_debug",
            bool,
            False,
            "Enable debug logs in the proxy core.",
        )
        loader.add_option(
            "normalize_outbound_headers",
            bool,
            True,
            """
            Normalize outgoing HTTP/2 header names, but emit a warning when doing so.
            HTTP/2 does not allow uppercase header names. This option makes sure that HTTP/2 headers set
            in custom scripts are lowercased before they are sent.
            """,
        )
        loader.add_option(
            "validate_inbound_headers",
            bool,
            True,
            """
            Make sure that incoming HTTP requests are not malformed.
            Disabling this option makes mitmproxy vulnerable to HTTP smuggling attacks.
            """,
        )
        loader.add_option(
            "connect_addr",
            Optional[str],
            None,
            """Set the local IP address that mitmproxy should use when connecting to upstream servers.""",
        )
<<<<<<< HEAD
        loader.add_option(
            "dns_server", bool, False, """Start a DNS server. Disabled by default."""
        )
        loader.add_option(
            "dns_listen_host", str, "", """Address to bind DNS server to."""
        )
        loader.add_option("dns_listen_port", int, 53, """DNS server service port.""")
        loader.add_option(
            "dns_mode",
            str,
            "regular",
            """
            One of "regular", "reverse:<ip>[:<port>]" or "transparent".
            regular....: requests will be resolved using the local resolver
            reverse....: forward queries to another DNS server
            transparent: transparent mode
            """,
        )
        loader.add_option(
            "quic_server", bool, False, """Start a QUIC server. Disabled by default."""
        )
        loader.add_option(
            "quic_connection_id_length",
            int,
            8,
            """The length in bytes of local QUIC connection IDs.""",
        )
=======
>>>>>>> e1162639

    def running(self):
        self.is_running = True

    def configure(self, updated):
        if "stream_large_bodies" in updated:
            try:
                human.parse_size(ctx.options.stream_large_bodies)
            except ValueError:
                raise exceptions.OptionsError(
                    f"Invalid stream_large_bodies specification: "
                    f"{ctx.options.stream_large_bodies}"
                )
        if "body_size_limit" in updated:
            try:
                human.parse_size(ctx.options.body_size_limit)
            except ValueError:
                raise exceptions.OptionsError(
                    f"Invalid body_size_limit specification: "
                    f"{ctx.options.body_size_limit}"
                )
        if "connect_addr" in updated:
            try:
                if ctx.options.connect_addr:
                    self._connect_addr = str(ipaddress.ip_address(ctx.options.connect_addr)), 0
                else:
                    self._connect_addr = None
            except ValueError:
                raise exceptions.OptionsError(
                    f"Invalid value for connect_addr: {ctx.options.connect_addr!r}. Specify a valid IP address."
                )
        if "mode" in updated or "server" in updated:
            # Make sure that all modes are syntactically valid...
            modes: list[mode_specs.ProxyMode] = []
            for mode in ctx.options.mode:
                try:
                    modes.append(
                        mode_specs.ProxyMode.parse(mode)
                    )
<<<<<<< HEAD
            else:
                self.dns_reverse_addr = None
        if "mode" in updated and ctx.options.mode == "transparent":  # pragma: no cover
            platform.init_transparent_mode()
        if self.is_running and any(
            x in updated
            for x in [
                "server",
                "listen_host",
                "listen_port",
                "dns_server",
                "dns_mode",
                "dns_listen_host",
                "dns_listen_port",
                "quic_server",
=======
                except ValueError as e:
                    raise exceptions.OptionsError(f"Invalid proxy mode specification: {mode} ({e})")

            # ...and don't listen on the same address.
            listen_addrs = [
                (
                    m.listen_host(ctx.options.listen_host),
                    m.listen_port(ctx.options.listen_port),
                    m.transport_protocol
                )
                for m in modes
>>>>>>> e1162639
            ]
            if len(set(listen_addrs)) != len(listen_addrs):
                (host, port, _) = collections.Counter(listen_addrs).most_common(1)[0][0]
                dup_addr = human.format_address((host or "0.0.0.0", port))
                raise exceptions.OptionsError(f"Cannot spawn multiple servers on the same address: {dup_addr}")

            if ctx.options.mode and not ctx.master.addons.get("nextlayer"):
                ctx.log.warn("Warning: Running proxyserver without nextlayer addon!")
            if any(isinstance(m, mode_specs.TransparentMode) for m in modes):
                if platform.original_addr:
                    platform.init_transparent_mode()
                else:
                    raise exceptions.OptionsError("Transparent mode not supported on this platform.")

<<<<<<< HEAD
    async def handle_tcp_connection(
        self, reader: asyncio.StreamReader, writer: asyncio.StreamWriter
    ) -> None:
        connection_id = (
            "tcp",
            writer.get_extra_info("peername"),
            writer.get_extra_info("sockname"),
        )
        self._connections[connection_id] = ProxyConnectionHandler(
            self.master, reader, writer, self.options
        )
        await self.handle_connection(connection_id)

    def handle_udp_connection(
        self,
        transport: asyncio.DatagramTransport,
        data: bytes,
        remote_addr: Address,
        connection_id: tuple,
        layer_factory: Callable[[ProxyConnectionHandler], layer.Layer],
        server_addr: Optional[Address] = None,
        server_sni: Optional[str] = None,
        done_callback: Optional[Callable[[ProxyConnectionHandler], Any]] = None,
        timeout: Optional[int] = None,
    ) -> None:
        if connection_id not in self._connections:
            reader = udp.DatagramReader()
            writer = udp.DatagramWriter(transport, remote_addr, reader)
            handler = ProxyConnectionHandler(
                self.master, reader, writer, self.options, timeout
            )
            handler.layer = layer_factory(handler)
            handler.layer.context.server.transport_protocol = "udp"
            handler.layer.context.server.address = server_addr
            handler.layer.context.server.sni = server_sni
            self._connections[connection_id] = handler
            asyncio.create_task(
                self.handle_connection(connection_id)
            ).add_done_callback(
                lambda _: None if done_callback is None else done_callback(handler)
            )
        else:
            handler = self._connections[connection_id]
            client_reader = handler.transports[handler.client].reader
            assert isinstance(client_reader, udp.DatagramReader)
            reader = client_reader
        reader.feed_data(data, remote_addr)

    def handle_dns_datagram(
        self,
        transport: asyncio.DatagramTransport,
        data: bytes,
        remote_addr: Address,
        local_addr: Address,
    ) -> None:
        try:
            dns_id = struct.unpack_from("!H", data, 0)
        except struct.error:
            ctx.log.info(
                f"Invalid DNS datagram received from {human.format_address(remote_addr)}."
            )
            return
        self.handle_udp_connection(
            transport=transport,
            data=data,
            remote_addr=remote_addr,
            server_addr=(
                local_addr
                if self.options.dns_mode == "transparent"
                else self.dns_reverse_addr
            ),
            connection_id=("udp", dns_id, remote_addr, local_addr),
            layer_factory=lambda handler: layers.DNSLayer(handler.layer.context),
            timeout=20,
        )

    def handle_quic_datagram(
        self,
        transport: asyncio.DatagramTransport,
        data: bytes,
        remote_addr: Address,
        local_addr: Address,
    ) -> None:
        def build_connection_id(cid: bytes) -> tuple:
            return ("quic", cid, local_addr)

        # largely taken from aioquic's own asyncio server code
        buffer = QuicBuffer(data=data)
        try:
            header = pull_quic_header(
                buffer, host_cid_length=self.options.quic_connection_id_length
            )
        except ValueError:
            ctx.log.info(
                f"Invalid QUIC datagram received from {human.format_address(remote_addr)}."
            )
            return

        # negotiate version, support all versions known to aioquic
        supported_versions = (
            version.value
            for version in QuicProtocolVersion
            if version is not QuicProtocolVersion.NEGOTIATION
        )
        if header.version is not None and header.version not in supported_versions:
            transport.sendto(
                encode_quic_version_negotiation(
                    source_cid=header.destination_cid,
                    destination_cid=header.source_cid,
                    supported_versions=supported_versions,
                ),
                remote_addr,
            )
            return

        # check if a new connection is possible
        connection_id = build_connection_id(header.destination_cid)
        if connection_id not in self._connections:
            if len(data) < 1200 or header.packet_type != PACKET_TYPE_INITIAL:
                ctx.log.info(
                    f"QUIC packet received from {human.format_address(remote_addr)} with an unknown connection id."
                )
                return

        # determine the server settings (similar to modes.DestinationKnown)
        server_addr: Optional[Address] = None
        server_sni: Optional[str] = None
        if self.options.mode == "transparent":
            server_addr = local_addr
        elif self.options.mode.startswith("reverse:"):
            spec = server_spec.parse_with_mode(self.options.mode)[1]
            server_addr = spec.address
            if not self.options.keep_host_header:
                server_sni = spec.address[0]

        # define the callback functions
        connection_ids = set([connection_id])

        def cleanup_connection_ids(handler: ProxyConnectionHandler) -> None:
            for connection_id in connection_ids:
                if connection_id in self._connections:
                    del self._connections[connection_id]

        def issue_connection_id(handler: ProxyConnectionHandler, cid: bytes) -> None:
            connection_id = build_connection_id(cid)
            assert connection_id not in self._connections
            self._connections[connection_id] = handler
            connection_ids.add(connection_id)

        def retire_connection_id(handler: ProxyConnectionHandler, cid: bytes) -> None:
            connection_id = build_connection_id(cid)
            connection_ids.remove(connection_id)
            del self._connections[connection_id]

        # create or resume the connection
        self.handle_udp_connection(
            transport=transport,
            data=data,
            remote_addr=remote_addr,
            server_addr=server_addr,
            server_sni=server_sni,
            connection_id=connection_id,
            done_callback=cleanup_connection_ids,
            layer_factory=lambda handler: layers.QuicLayer(
                context=handler.layer.context,
                issue_cid=lambda cid: issue_connection_id(handler, cid),
                retire_cid=lambda cid: retire_connection_id(handler, cid),
            ),
        )
=======
            if self.is_running:
                asyncio.create_task(self.servers.update(modes))

    async def setup_servers(self) -> bool:
        return await self.servers.update(map(mode_specs.ProxyMode.parse, ctx.options.mode))

    def listen_addrs(self) -> list[Address]:
        return [
            addr
            for server in self.servers
            for addr in server.listen_addrs
        ]
>>>>>>> e1162639

    def inject_event(self, event: events.MessageInjected):
        connection_id = (
            "tcp",
            event.flow.client_conn.peername,
            event.flow.client_conn.sockname,
        )
        if connection_id not in self.connections:
            raise ValueError("Flow is not from a live connection.")
        self.connections[connection_id].server_event(event)

    @command.command("inject.websocket")
    def inject_websocket(
        self, flow: Flow, to_client: bool, message: bytes, is_text: bool = True
    ):
        if not isinstance(flow, http.HTTPFlow) or not flow.websocket:
            ctx.log.warn("Cannot inject WebSocket messages into non-WebSocket flows.")

        msg = websocket.WebSocketMessage(
            Opcode.TEXT if is_text else Opcode.BINARY, not to_client, message
        )
        event = WebSocketMessageInjected(flow, msg)
        try:
            self.inject_event(event)
        except ValueError as e:
            ctx.log.warn(str(e))

    @command.command("inject.tcp")
    def inject_tcp(self, flow: Flow, to_client: bool, message: bytes):
        if not isinstance(flow, tcp.TCPFlow):
            ctx.log.warn("Cannot inject TCP messages into non-TCP flows.")

        event = TcpMessageInjected(flow, tcp.TCPMessage(not to_client, message))
        try:
            self.inject_event(event)
        except ValueError as e:
            ctx.log.warn(str(e))

    def server_connect(self, data: server_hooks.ServerConnectionHookData):
        if data.server.sockname is None:
            data.server.sockname = self._connect_addr

        # Prevent mitmproxy from recursively connecting to itself.
        assert data.server.address
        connect_host, connect_port, *_ = data.server.address

        for server in self.servers:
            for listen_host, listen_port, *_ in server.listen_addrs:
                self_connect = (
                    connect_port == listen_port
                    and connect_host in (
                        "localhost",
                        "127.0.0.1",
                        "::1",
                        listen_host
                    )
                    and server.mode.transport_protocol == data.server.transport_protocol
                )
                if self_connect:
                    data.server.error = (
                        "Request destination unknown. "
                        "Unable to figure out where this request should be forwarded to."
                    )
                    return<|MERGE_RESOLUTION|>--- conflicted
+++ resolved
@@ -6,24 +6,11 @@
 import asyncio
 import collections
 import ipaddress
-<<<<<<< HEAD
-import re
-import struct
-from typing import Any, Callable, Optional
-=======
 from contextlib import contextmanager
 from typing import Iterable, Iterator, Optional
 
 from wsproto.frame_protocol import Opcode
->>>>>>> e1162639
-
-from aioquic.buffer import Buffer as QuicBuffer
-from aioquic.quic.packet import (
-    PACKET_TYPE_INITIAL,
-    QuicProtocolVersion,
-    encode_quic_version_negotiation,
-    pull_quic_header,
-)
+
 from mitmproxy import (
     command,
     ctx,
@@ -35,12 +22,7 @@
 )
 from mitmproxy.connection import Address
 from mitmproxy.flow import Flow
-<<<<<<< HEAD
-from mitmproxy.net import server_spec, udp
-from mitmproxy.proxy import commands, events, layer, layers, server, server_hooks
-=======
 from mitmproxy.proxy import events, mode_specs, server_hooks
->>>>>>> e1162639
 from mitmproxy.proxy.layers.tcp import TcpMessageInjected
 from mitmproxy.proxy.layers.websocket import WebSocketMessageInjected
 from mitmproxy.proxy.mode_servers import ProxyConnectionHandler, ServerInstance, ServerManager
@@ -123,66 +105,16 @@
     connections: dict[tuple, ProxyConnectionHandler]
     servers: Servers
 
-<<<<<<< HEAD
-    tcp_server: Optional[base_events.Server]
-    dns_server: Optional[udp.UdpServer]
-    quic_server: Optional[udp.UdpServer]
-    connect_addr: Optional[Address]
-    listen_port: int
-    dns_reverse_addr: Optional[tuple[str, int]]
-    master: master.Master
-    options: options.Options
-=======
->>>>>>> e1162639
     is_running: bool
     _connect_addr: Optional[Address] = None
 
     def __init__(self):
-<<<<<<< HEAD
-        self._lock = asyncio.Lock()
-        self.tcp_server = None
-        self.dns_server = None
-        self.quic_server = None
-        self.connect_addr = None
-        self.dns_reverse_addr = None
-=======
         self.connections = {}
         self.servers = Servers(self)
->>>>>>> e1162639
         self.is_running = False
 
     def __repr__(self):
-<<<<<<< HEAD
-        return f"ProxyServer({'running' if self.running_servers else 'stopped'}, {len(self._connections)} active conns)"
-
-    @property
-    def _server_desc(self):
-        yield "Proxy", self.tcp_server, lambda x: setattr(
-            self, "tcp_server", x
-        ), ctx.options.server, lambda: asyncio.start_server(
-            self.handle_tcp_connection,
-            self.options.listen_host,
-            self.options.listen_port,
-        )
-        yield "DNS", self.dns_server, lambda x: setattr(
-            self, "dns_server", x
-        ), ctx.options.dns_server, lambda: udp.start_server(
-            self.handle_dns_datagram,
-            self.options.dns_listen_host or "127.0.0.1",
-            self.options.dns_listen_port,
-            transparent=self.options.dns_mode == "transparent",
-        )
-        yield "QUIC", self.quic_server, lambda x: setattr(
-            self, "quic_server", x
-        ), ctx.options.quic_server, lambda: udp.start_server(
-            self.handle_quic_datagram,
-            self.options.listen_host or "127.0.0.1",
-            self.options.listen_port,
-            transparent=self.options.mode == "transparent",
-        )
-=======
         return f"Proxyserver({len(self.connections)} active conns)"
->>>>>>> e1162639
 
     @contextmanager
     def register_connection(self, connection_id: tuple, handler: ProxyConnectionHandler):
@@ -262,36 +194,6 @@
             None,
             """Set the local IP address that mitmproxy should use when connecting to upstream servers.""",
         )
-<<<<<<< HEAD
-        loader.add_option(
-            "dns_server", bool, False, """Start a DNS server. Disabled by default."""
-        )
-        loader.add_option(
-            "dns_listen_host", str, "", """Address to bind DNS server to."""
-        )
-        loader.add_option("dns_listen_port", int, 53, """DNS server service port.""")
-        loader.add_option(
-            "dns_mode",
-            str,
-            "regular",
-            """
-            One of "regular", "reverse:<ip>[:<port>]" or "transparent".
-            regular....: requests will be resolved using the local resolver
-            reverse....: forward queries to another DNS server
-            transparent: transparent mode
-            """,
-        )
-        loader.add_option(
-            "quic_server", bool, False, """Start a QUIC server. Disabled by default."""
-        )
-        loader.add_option(
-            "quic_connection_id_length",
-            int,
-            8,
-            """The length in bytes of local QUIC connection IDs.""",
-        )
-=======
->>>>>>> e1162639
 
     def running(self):
         self.is_running = True
@@ -331,23 +233,6 @@
                     modes.append(
                         mode_specs.ProxyMode.parse(mode)
                     )
-<<<<<<< HEAD
-            else:
-                self.dns_reverse_addr = None
-        if "mode" in updated and ctx.options.mode == "transparent":  # pragma: no cover
-            platform.init_transparent_mode()
-        if self.is_running and any(
-            x in updated
-            for x in [
-                "server",
-                "listen_host",
-                "listen_port",
-                "dns_server",
-                "dns_mode",
-                "dns_listen_host",
-                "dns_listen_port",
-                "quic_server",
-=======
                 except ValueError as e:
                     raise exceptions.OptionsError(f"Invalid proxy mode specification: {mode} ({e})")
 
@@ -359,7 +244,6 @@
                     m.transport_protocol
                 )
                 for m in modes
->>>>>>> e1162639
             ]
             if len(set(listen_addrs)) != len(listen_addrs):
                 (host, port, _) = collections.Counter(listen_addrs).most_common(1)[0][0]
@@ -374,177 +258,6 @@
                 else:
                     raise exceptions.OptionsError("Transparent mode not supported on this platform.")
 
-<<<<<<< HEAD
-    async def handle_tcp_connection(
-        self, reader: asyncio.StreamReader, writer: asyncio.StreamWriter
-    ) -> None:
-        connection_id = (
-            "tcp",
-            writer.get_extra_info("peername"),
-            writer.get_extra_info("sockname"),
-        )
-        self._connections[connection_id] = ProxyConnectionHandler(
-            self.master, reader, writer, self.options
-        )
-        await self.handle_connection(connection_id)
-
-    def handle_udp_connection(
-        self,
-        transport: asyncio.DatagramTransport,
-        data: bytes,
-        remote_addr: Address,
-        connection_id: tuple,
-        layer_factory: Callable[[ProxyConnectionHandler], layer.Layer],
-        server_addr: Optional[Address] = None,
-        server_sni: Optional[str] = None,
-        done_callback: Optional[Callable[[ProxyConnectionHandler], Any]] = None,
-        timeout: Optional[int] = None,
-    ) -> None:
-        if connection_id not in self._connections:
-            reader = udp.DatagramReader()
-            writer = udp.DatagramWriter(transport, remote_addr, reader)
-            handler = ProxyConnectionHandler(
-                self.master, reader, writer, self.options, timeout
-            )
-            handler.layer = layer_factory(handler)
-            handler.layer.context.server.transport_protocol = "udp"
-            handler.layer.context.server.address = server_addr
-            handler.layer.context.server.sni = server_sni
-            self._connections[connection_id] = handler
-            asyncio.create_task(
-                self.handle_connection(connection_id)
-            ).add_done_callback(
-                lambda _: None if done_callback is None else done_callback(handler)
-            )
-        else:
-            handler = self._connections[connection_id]
-            client_reader = handler.transports[handler.client].reader
-            assert isinstance(client_reader, udp.DatagramReader)
-            reader = client_reader
-        reader.feed_data(data, remote_addr)
-
-    def handle_dns_datagram(
-        self,
-        transport: asyncio.DatagramTransport,
-        data: bytes,
-        remote_addr: Address,
-        local_addr: Address,
-    ) -> None:
-        try:
-            dns_id = struct.unpack_from("!H", data, 0)
-        except struct.error:
-            ctx.log.info(
-                f"Invalid DNS datagram received from {human.format_address(remote_addr)}."
-            )
-            return
-        self.handle_udp_connection(
-            transport=transport,
-            data=data,
-            remote_addr=remote_addr,
-            server_addr=(
-                local_addr
-                if self.options.dns_mode == "transparent"
-                else self.dns_reverse_addr
-            ),
-            connection_id=("udp", dns_id, remote_addr, local_addr),
-            layer_factory=lambda handler: layers.DNSLayer(handler.layer.context),
-            timeout=20,
-        )
-
-    def handle_quic_datagram(
-        self,
-        transport: asyncio.DatagramTransport,
-        data: bytes,
-        remote_addr: Address,
-        local_addr: Address,
-    ) -> None:
-        def build_connection_id(cid: bytes) -> tuple:
-            return ("quic", cid, local_addr)
-
-        # largely taken from aioquic's own asyncio server code
-        buffer = QuicBuffer(data=data)
-        try:
-            header = pull_quic_header(
-                buffer, host_cid_length=self.options.quic_connection_id_length
-            )
-        except ValueError:
-            ctx.log.info(
-                f"Invalid QUIC datagram received from {human.format_address(remote_addr)}."
-            )
-            return
-
-        # negotiate version, support all versions known to aioquic
-        supported_versions = (
-            version.value
-            for version in QuicProtocolVersion
-            if version is not QuicProtocolVersion.NEGOTIATION
-        )
-        if header.version is not None and header.version not in supported_versions:
-            transport.sendto(
-                encode_quic_version_negotiation(
-                    source_cid=header.destination_cid,
-                    destination_cid=header.source_cid,
-                    supported_versions=supported_versions,
-                ),
-                remote_addr,
-            )
-            return
-
-        # check if a new connection is possible
-        connection_id = build_connection_id(header.destination_cid)
-        if connection_id not in self._connections:
-            if len(data) < 1200 or header.packet_type != PACKET_TYPE_INITIAL:
-                ctx.log.info(
-                    f"QUIC packet received from {human.format_address(remote_addr)} with an unknown connection id."
-                )
-                return
-
-        # determine the server settings (similar to modes.DestinationKnown)
-        server_addr: Optional[Address] = None
-        server_sni: Optional[str] = None
-        if self.options.mode == "transparent":
-            server_addr = local_addr
-        elif self.options.mode.startswith("reverse:"):
-            spec = server_spec.parse_with_mode(self.options.mode)[1]
-            server_addr = spec.address
-            if not self.options.keep_host_header:
-                server_sni = spec.address[0]
-
-        # define the callback functions
-        connection_ids = set([connection_id])
-
-        def cleanup_connection_ids(handler: ProxyConnectionHandler) -> None:
-            for connection_id in connection_ids:
-                if connection_id in self._connections:
-                    del self._connections[connection_id]
-
-        def issue_connection_id(handler: ProxyConnectionHandler, cid: bytes) -> None:
-            connection_id = build_connection_id(cid)
-            assert connection_id not in self._connections
-            self._connections[connection_id] = handler
-            connection_ids.add(connection_id)
-
-        def retire_connection_id(handler: ProxyConnectionHandler, cid: bytes) -> None:
-            connection_id = build_connection_id(cid)
-            connection_ids.remove(connection_id)
-            del self._connections[connection_id]
-
-        # create or resume the connection
-        self.handle_udp_connection(
-            transport=transport,
-            data=data,
-            remote_addr=remote_addr,
-            server_addr=server_addr,
-            server_sni=server_sni,
-            connection_id=connection_id,
-            done_callback=cleanup_connection_ids,
-            layer_factory=lambda handler: layers.QuicLayer(
-                context=handler.layer.context,
-                issue_cid=lambda cid: issue_connection_id(handler, cid),
-                retire_cid=lambda cid: retire_connection_id(handler, cid),
-            ),
-        )
-=======
             if self.is_running:
                 asyncio.create_task(self.servers.update(modes))
 
@@ -557,7 +270,6 @@
             for server in self.servers
             for addr in server.listen_addrs
         ]
->>>>>>> e1162639
 
     def inject_event(self, event: events.MessageInjected):
         connection_id = (
