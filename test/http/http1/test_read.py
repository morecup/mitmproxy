--- conflicted
+++ resolved
@@ -177,18 +177,11 @@
         rfile = BytesIO(b"")
         _get_first_line(rfile)
 
-<<<<<<< HEAD
-=======
     with raises(HttpReadDisconnect):
         rfile = Mock()
         rfile.readline.side_effect = TcpDisconnect
         _get_first_line(rfile)
 
-    with raises(HttpSyntaxException):
-        rfile = BytesIO(b"GET /\xff HTTP/1.1")
-        _get_first_line(rfile)
-
->>>>>>> 23d13e4c
 
 def test_read_request_line():
     def t(b):
